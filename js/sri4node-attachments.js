var Q = require('q');

var common = require('./common.js');
var objectMerge = common.objectMerge;
var warn = common.warn;
var error = common.error;
var debug = common.debug;
// const streams = require('memory-streams');
const pEvent = require('p-event');
const S3 = require('aws-sdk/clients/s3');
const mime = require('mime-types');

exports = module.exports = {
  configure: function (config) {
    'use strict';

    // default configuration
    var configuration = {
      s3key: '',
      s3secret: '',
      s3bucket: '',
      s3region: 'eu-west-1',
      security: { plugin: undefined, abilityPrepend: '', abilityAppend: '' },
      maxRetries: 3,
      maximumFilesizeInMB: 10,
      verbose: false,
      createBucketIfNotExists: false,
      handleMultipleUploadsTogether: false
    };
    objectMerge(configuration, config);

    checkOrCreateBucket(configuration);

    async function checkOrCreateBucket(config) {
      let exists = await checkBucket(config.s3bucket);
      if (!exists && !config.createBucketIfNotExists) {
        console.error("S3 Bucket " + config.s3bucket + " does not exist");
        console.error(configuration);
      }

      if (!exists && config.createBucketIfNotExists) {
        console.warn("Creating new bucket");

        let awss3 = createAWSS3Client();
        let params = {
          Bucket: config.s3bucket,
          ACL: 'private',
          CreateBucketConfiguration: {
            LocationConstraint: config.s3region
          },
        };

        try {
          await new Promise((accept, reject) => {
            awss3.createBucket(params, function (err, data) {
              if (err) { // an error occurred
                console.log(err, err.stack)
                reject(err);
              } else {
                //console.log(data); // successful response
                accept(data)
              }
            });
          });
        } catch (ex) {
          console.error('bucket creation failed');
          console.log(ex);
        }
      }
    }

    async function checkBucket(bucket) {
      debug('checking if bucket exists');

      let awss3 = createAWSS3Client();
      let params = { Bucket: bucket };

      try {
        await new Promise((accept, reject) => {
          awss3.headBucket(params, function (err, data) {
            if (err) { // an error occurred
              //console.log(err)
              reject(err);
            } else {
              //console.log(data); // successful response
              accept(data)
            }
          });
        });
        return true;
      } catch (ex) {
        return false;
      }

    }

    function createAWSS3Client() {
      if (configuration.s3key && configuration.s3secret) {
        return new S3({
          apiVersion: '2006-03-01',
          accessKeyId: configuration.s3key,
          secretAccessKey: configuration.s3secret,
          region: configuration.s3region,
          maxRetries: configuration.maxRetries
        })
      }
      return null;
    }



    // function createS3Client() {
    //   var s3key = configuration.s3key; // eslint-disable-line
    //   var s3secret = configuration.s3secret; // eslint-disable-line

    //   if (s3key && s3secret) {
    //     return s3.createClient({
    //       maxAsyncS3: 20,
    //       s3RetryCount: configuration.maxRetries,
    //       s3RetryDelay: 1000,
    //       multipartUploadThreshold: (configuration.maximumFilesizeInMB + 1) * 1024 * 1024,
    //       multipartUploadSize: configuration.maximumFilesizeInMB * 1024 * 1024, // this is the default (15 MB)
    //       s3Options: {
    //         accessKeyId: s3key,
    //         secretAccessKey: s3secret,
    //         region: configuration.s3region
    //       }
    //     });
    //   }

    //   return null;
    // }

    async function headFromS3(s3filename) {
      debug('get HEAD for ' + s3filename);

      let awss3 = createAWSS3Client();
      let params = { Bucket: configuration.s3bucket, Key: s3filename };

      //console.log(params);
      return new Promise((accept, reject) => {
        awss3.headObject(params, function (err, data) {
          if (err) { // an error occurred

            reject(err);

          } else {
            //console.log(data); // successful response

            accept(data)
          }
        });
      });

    }


    async function getFileMeta(s3filename) {
      let data = null;
      try {
        let result = await headFromS3(s3filename);
        data = result;
      } catch (ex) {

      }
      return data;
    }

    function downloadFromS3(outstream, filename) {
      var deferred = Q.defer();

      var s3bucket = configuration.s3bucket;
      var msg;

      let awss3 = createAWSS3Client();
      var params = {
        Bucket: s3bucket,
        Key: filename
      };

      headFromS3(filename).then(function (exists) {
        if (exists) {

          const stream = awss3
          .getObject(params)
          .createReadStream()

          // stream = s3client.downloadStream(params);
          stream.pipe(outstream);
          stream.on('error', function (err) {
            msg = 'All attempts to download failed!';
            error(msg);
            error(err);
            deferred.reject(msg);
          });
          stream.on('end', function () {
            debug('Finished download of file.');
            deferred.resolve(200);
          });
          // Also need to listen for close on outstream, to stop in case the request is aborted
          // at client-side before the end of the input stream (S3 file).
          outstream.on('close', function () {
            debug('Outstream closed.');
            deferred.resolve();
          });

        } else {
          deferred.reject(404);
        }
      }).catch(function (error) {
        deferred.reject(404);
      });

      return deferred.promise;
    }


    async function deleteFromS3(filenames) {

      let awss3 = createAWSS3Client();

      let objects = filenames.map(e => { return { Key: e } });

      var params = {
        Bucket: configuration.s3bucket,
        Delete: {
          Objects: objects
        }
      };
      
      
      await new Promise((accept, reject) => {
        awss3.deleteObjects(params, function (err, data) {
          if (err) { // an error occurred
            //console.log(err, err.stack)
            reject(err);
          } else {
            //console.log(data); // successful response
            accept(data);
          }
        });
      });
      
    }

    async function checkExistance(files, sriRequest) {

      for (let fileWithJson of files) {
        //console.log(params);
        let file = fileWithJson.file;
        let head = await getFileMeta(getS3FileName(sriRequest, fileWithJson));
        //console.log(head);

        if (head && head.Metadata && head.Metadata.attachmentkey != fileWithJson.attachment.key) {
          throw new sriRequest.SriError({
            status: 409,
            errors: [{
              code: 'file.already.exists',
              type: 'ERROR',
              message: file.filename + ' already exists for this resource. Filename has to be unique per resource. To overwrite provide the existing file key.'
            }]
          })
        }
      }
    }

    function getTmpFilename(filename) {
      return (new Date().getTime()) + '-' + filename + '.tmp';
    }


    async function renameFile(fileWithJson) {
      let file = fileWithJson.file;
      let s3filename = getS3FileName(null, fileWithJson);
      let tmpFileName = file.tmpFileName;
      debug('Rename ' + tmpFileName + ' to ' + s3filename);
      let awss3 = createAWSS3Client();
      let params = { Bucket: configuration.s3bucket, Key: s3filename, ACL: "bucket-owner-full-control", CopySource: encodeURI("/" + configuration.s3bucket + "/" + tmpFileName), MetadataDirective: "REPLACE", TaggingDirective: "COPY", Metadata: { "attachmentkey": fileWithJson.attachment.key } };

      await new Promise((accept, reject) => {
        awss3.copyObject(params, function (err, data) {
          if (err) { // an error occurred
            //console.log(err, err.stack)
            reject(err);
          } else {
            //console.log(data); // successful response
            accept(data);
          }
        });
      });

      await deleteFromS3([tmpFileName]);

    }

    async function handleFileUpload(fileStream, tmpFileName) {

      let awss3 = createAWSS3Client();

      debug('Uploading file ' + tmpFileName);
      let params = { Bucket: configuration.s3bucket, Key: tmpFileName, ACL: "bucket-owner-full-control", Body: fileStream }; //, Metadata: { "attachmentkey": fileWithJson.attachment.key }

      await new Promise((accept, reject) => {
        awss3.upload(params, function (err, data) {
          if (err) { // an error occurred
            //console.log(err, err.stack)
            reject(err);
          } else {
            //console.log(data); // successful response
            accept(data)
          }
        });
      });

    }

    function getS3FileName(sriRequest, file, filename) {
      let name;
      if (file) {
        name = file.resource.key + '-' + file.file.filename; ///get filename from json for upload
      } else if (filename) {
        name = sriRequest.params.key + '-' + filename; //get name from the DB(the getFileName fn) for delete
      } else {
        name = sriRequest.params.key + '-' + sriRequest.params.filename; //get name from params for download.
      }
      return name;
    }

    async function handleFileDownload(tx, sriRequest, stream) {

      // var s3client = createS3Client(configuration);
      var remoteFilename;
      var localFilename;
      var exists;
      var msg;


      // if (s3client) {
      remoteFilename = getS3FileName(sriRequest);
      debug('Download ' + remoteFilename);
      try {
        let status = await downloadFromS3(stream, remoteFilename)

      } catch (err) {

        // File was streamed to client.
        if (err === 404) {
          throw new sriRequest.SriError({
            status: 404
          })
        }

        throw new sriRequest.SriError({
          status: 500,
          errors: [{
            code: 'download.failed',
            type: 'ERROR',
            message: 'unable to download the file'
          }]
        })

      }
      // }
    }

    async function handleFileDelete(tx, sriRequest, filename) {

      // var s3client = createS3Client(configuration);
      var remoteFilename;

      // if (s3client) {
      remoteFilename = getS3FileName(sriRequest, null, filename);
      debug('Deleting file ' + remoteFilename);
      try {
        await deleteFromS3([remoteFilename])
        return { status: 204 };
      } catch (err) {
        error('Unable to delete file [' + remoteFilename + ']');
        error(err);
        throw new sriRequest.SriError({
          status: 500,
          errors: [{
            code: 'delete.failed',
            type: 'ERROR',
            message: 'Unable to delete file [' + remoteFilename + ']'
          }]
        })
      }
      // }
    }



    async function getPreSigned() {
      debug('getting presigned post for s3');

      let awss3 = createAWSS3Client();

      let params = {
        Bucket: configuration.s3bucket,
        Conditions: [['starts-with', '$key', 'tmp']]
      };

      return await new Promise((accept, reject) => {
        awss3.createPresignedPost(params, function (err, data) {
          if (err) { // an error occurred
            //console.log(err, err.stack)
            console.error('Presigning post data encountered an error', err);
            reject(err);
          } else {
            //console.log(data); // successful response
            console.log('The post data is', data);
            accept(data)
          }
        });
      });


    }


    async function checkSecurity(tx, sriRequest, bodyJson, ability) {
      let resources = new Set();
      if (bodyJson) {
        bodyJson.forEach(e => { resources.add(e.resource.href) });
      } else {
        resources.add(sriRequest.sriType + '/' + sriRequest.params.key)
      }

      if (configuration.security.plugin) {
        let security = configuration.security.plugin;
        let attAbility = ability;
        if (configuration.security.abilityPrepend)
          attAbility = configuration.security.abilityPrepend + attAbility;
        if (configuration.security.abilityAppend)
          attAbility = attAbility + configuration.security.abilityAppend;
        let t = [...resources];
        await security.checkPermissionOnResourceList(tx, sriRequest, attAbility, t);
      }
      return true;
    }

    function checkBodyJson(file, bodyJson, sriRequest) {
      if (!bodyJson.some(e => e.file === file.filename))
        throw new sriRequest.SriError({
          status: 409,
          errors: [{
            code: 'body.incomplete',
            type: 'ERROR',
            message: file.filename + ' needs an accompanying json object in the BODY array.'
          }]
        })
    }

    return {
      customRouteForUpload: function (runAfterUpload) {
        return {
          routePostfix: '/attachments',
          httpMethods: ['POST'],
          readOnly: false,
          busBoy: true,

          beforeStreamingHandler: async(tx, sriRequest, customMapping) => {

          },
          streamingHandler: async(tx, sriRequest, stream) => {
            sriRequest.attachmentsRcvd = [];
            sriRequest.fieldsRcvd = {};

            let tmpUploads = [];
            let failed = [];

            const uploadTmpFile = async function (fileObj) {
              sriRequest.logDebug('uploading tmp file')
              let response = await handleFileUpload(fileObj.file, fileObj.tmpFileName);
              sriRequest.logDebug("upload to s3 done for " + fileObj.tmpFileName);

              let meta = await getFileMeta(fileObj.tmpFileName);
              fileObj.hash = meta.ETag;
              fileObj.size = meta.ContentLength;

              return fileObj;
            };

            sriRequest.busBoy.on('file',
              async function (fieldname, file, filename, encoding, mimetype) {

                sriRequest.logDebug('File [' + fieldname + ']: filename: ' + filename + ', encoding: ' + encoding + ', mimetype: ' + mimetype);

                let fileObj = ({ filename, mimetype, file, fields: {} });

                fileObj.tmpFileName = getTmpFilename(filename);

                tmpUploads.push(
                  uploadTmpFile(fileObj)
                  .then((suc) => {})
                  .catch((ex) => {
                    sriRequest.logDebug("uploadTmpFile failed");
                    sriRequest.logDebug(ex);
                    failed.push(ex);
                  })
                );

                sriRequest.attachmentsRcvd.push(fileObj);
              });


            sriRequest.busBoy.on('field', function (fieldname, val, fieldnameTruncated, valTruncated, encoding, mimetype) {
              sriRequest.logDebug('Field [' + fieldname + ']: value: ' + val);
              sriRequest.fieldsRcvd[fieldname] = val;
            });


            // wait until busboy is done
            await pEvent(sriRequest.busBoy, 'finish');
            sriRequest.logDebug('busBoy is done'); //, sriRequest.attachmentsRcvd)

            await Promise.all(tmpUploads);
            sriRequest.logDebug("tmp uploads done");

            let bodyJson = sriRequest.fieldsRcvd.body;

            if (bodyJson === undefined) {
              throw new sriRequest.SriError({
                status: 409,
                errors: [{
                  code: 'missing.body',
                  type: 'ERROR',
                  message: 'Body is required.'
                }]
              });
            } else {
              bodyJson = JSON.parse(bodyJson);
              if (!Array.isArray(bodyJson))
                bodyJson = [bodyJson];
            }


            let securityError;
            let renames = [];
            

            // if (!securityError) {

              if (bodyJson.some(e => !e.attachment)) {
                throw new sriRequest.SriError({
                  status: 409,
                  errors: [{
                    code: 'missing.json.body.attachment',
                    type: 'ERROR',
                    message: 'each json item needs an "attachment"'
                }]
                });
              }


              if (bodyJson.some(e => !e.attachment.key)) {
                throw new sriRequest.SriError({
                  status: 409,
                  errors: [{
                    code: 'missing.json.attachment.key',
                    type: 'ERROR',
                    message: 'each attachment json needs a key'
                }]
                });
              }

              sriRequest.attachmentsRcvd.forEach(file => checkBodyJson(file, bodyJson, sriRequest));

              sriRequest.attachmentsRcvd.forEach(file => file.mimetype = mime.contentType(file.filename));

              bodyJson.forEach(att => {
                if (!att.resource || !att.resource.href) {
                  throw new sriRequest.SriError({
                    status: 409,
                    errors: [{
                      code: 'missing.json.body.resource',
                      type: 'ERROR',
                      message: 'each attachment json needs a resource'
                  }]
                  });
                } else {
                  let chuncks = att.resource.href.split("/");
                  att.resource.key = chuncks[chuncks.length - 1];
                }
              });




              const handleTheFile = async function (att) {
                // if (att.file)
                //   await handleFileUpload(att, sriRequest);
                await runAfterUpload(tx, sriRequest, att);
                //throw "damn";
                return att;
              };

              //validate JSONs for each of the files
              bodyJson.forEach(att => {
                if (att.file !== undefined) {
                  // sriRequest.logDebug(att.file);
                  att.file = sriRequest.attachmentsRcvd.find(attf => attf.filename === att.file);

                  if (att.file === undefined) {
                    throw new sriRequest.SriError({
                      status: 409,
                      errors: [{
                        code: 'missing.file',
                        type: 'ERROR',
                        message: 'file ' + att.file + ' was expected but not found'
                    }]
                    });
                  }
                  // else {
                  //   att.file.s3filename = getS3FileName(sriRequest, att);
                  // }
                }

              });

              await checkExistance(bodyJson.filter(e => e.file !== undefined), sriRequest);
<<<<<<< HEAD

              ///add uploads to the queue
              if (!config.handleMultipleUploadsTogether) {

=======
              
              //add uploads to the queue
              if (config.uploadInSequence) {
                // For example Persons Api which uses an sri4node as a proxy for its attachments files should be sequentially uploaded
                for(let file of bodyJson) {
                  await handleTheFile(file)
                    .then((suc) => {
                      debug("handleFile success");
                    })
                    .catch((ex) => {
                      console.log("handlefile failed");
                      console.log(ex);
                      failed.push(ex);
                    });
                }
              } else {
                let uploads = [];
                
>>>>>>> 16f519a0
                bodyJson.forEach(file => {
                  uploads.push(
                    handleTheFile(file)
                    .then((suc) => {
                      debug("handleFile success");
                    })
                    .catch((ex) => {
<<<<<<< HEAD
                      sriRequest.logDebug("handlefile failed");
                      sriRequest.logDebug(ex);
                      failed.push(ex);
                    })
                  );
                });

              } else {
                uploads.push(
                  handleTheFile(bodyJson)
                  .then((suc) => {
                    debug("handleFile success");
                  })
                  .catch((ex) => {
                    sriRequest.logDebug("handlefile failed");
                    sriRequest.logDebug(ex);
                    failed.push(ex);
                  })
                );
              }
=======
                      console.log("handlefile failed");
                      console.log(ex);
                      failed.push(ex);
                    })
                  );
  
                });
              
                await Promise.all(uploads);
              }
              
>>>>>>> 16f519a0


              
            // }
            
            ///now that we validated the json body resource requirement, we can finally check security.....
            try {
              await checkSecurity(tx, sriRequest, bodyJson, 'create');
            } catch (error) {
              securityError = error;
            }
            
            ///all files are now uploaded into their TMP versions.

            if (failed.length > 0 || securityError) { ///something failed. delete all tmp files
              ///delete attachments again
              sriRequest.logDebug("something went wrong during upload/afterupload");
              // let s3client = createS3Client(configuration);

              let filenames = sriRequest.attachmentsRcvd.filter(e => e.tmpFileName).map(e => e.tmpFileName);

              if (filenames.length) {
                try {
                  await deleteFromS3(filenames);
                  sriRequest.logDebug(filenames.join(" & ") + " deleted");
                } catch (err) {
                  sriRequest.logDebug("delete rollback failed");
                  sriRequest.logDebug(err);
                }
              }

              if (securityError) throw securityError;

              throw failed;
              //stream.push(failed);
            } else {
              /// all went well, rename the files to their real names now.
              bodyJson.filter(e => e.file !== undefined).forEach(file => {
                renames.push(
                  renameFile(file)
                );

              });

              await Promise.all(renames);

              let response = [];
              bodyJson.forEach(file => {
                response.push({ status: 200, href: file.resource.href + "/attachments/" + file.attachment.key });
              });
              stream.push(response);
              // stream.push('OK');
            }
          }
        }
      },

      customRouteForPreSignedUpload: function () {
        return {
          routePostfix: '/attachments/presigned',
          httpMethods: ['GET'],
          readOnly: true,
          beforeHandler: async(tx, sriRequest) => {
            // await checkSecurity(tx, sriRequest, null, 'create');
          },
          handler: async(tx, sriRequest) => {
            ///dp the presigned request to s3
            let json = await getPreSigned();
            return {
              body: json,
              status: 200
            }
          }
        };
      },


      customRouteForDownload: function () {
        return {
          routePostfix: '/:key/attachments/:filename([^/]*\.[A-Za-z0-9]{1,})',

          httpMethods: ['GET'],
          readOnly: true,
          binaryStream: true,
          beforeStreamingHandler: async(tx, sriRequest, customMapping) => {
            await checkSecurity(tx, sriRequest, null, 'read');
            sriRequest.logDebug(sriRequest.params.filename);

            let contentType = 'application/octet-stream';

            if (mime.contentType(sriRequest.params.filename))
              contentType = mime.contentType(sriRequest.params.filename);

            let headers = [
              ['Content-Disposition', 'inline; filename="' + sriRequest.params.filename + '"'],
              ['Content-Type', contentType]
            ];

            return {
              status: 200,
              headers: headers
            }
          },
          streamingHandler: async(tx, sriRequest, stream) => {

            await handleFileDownload(tx, sriRequest, stream);
            sriRequest.logDebug('streaming download done');
          }
        };
      },

      customRouteForDelete: function (getFileNameHandler, afterHandler) {
        return {
          routePostfix: '/:key/attachments/:attachmentKey',
          readOnly: false,
          httpMethods: ['DELETE'],
          beforeHandler: async(tx, sriRequest) => {
            await checkSecurity(tx, sriRequest, null, 'delete');
          },
          handler: async(tx, sriRequest) => {
            let filename = await getFileNameHandler(tx, sriRequest, sriRequest.params.key, sriRequest.params.attachmentKey);
            await handleFileDelete(tx, sriRequest, filename);
            return {
              status: 204
            }
          },
          afterHandler: async(tx, sriRequest) => {
            await afterHandler(tx, sriRequest, sriRequest.params.key, sriRequest.params.attachmentKey)
          }
        };
      },

      customRouteForGet: function (getAttJson) {
        return {
          routePostfix: '/:key/attachments/:attachmentKey',
          httpMethods: ['GET'],
          readOnly: true,
          beforeHandler: async(tx, sriRequest) => {
            await checkSecurity(tx, sriRequest, null, 'read');
          },
          handler: async(tx, sriRequest) => {
            return {
              body: await getAttJson(tx, sriRequest, sriRequest.params.key, sriRequest.params.attachmentKey),
              status: 200
            }
          }
        };
      },

    };
  }
};<|MERGE_RESOLUTION|>--- conflicted
+++ resolved
@@ -620,49 +620,42 @@
               });
 
               await checkExistance(bodyJson.filter(e => e.file !== undefined), sriRequest);
-<<<<<<< HEAD
-
-              ///add uploads to the queue
+
+              //add uploads to the queue
               if (!config.handleMultipleUploadsTogether) {
-
-=======
-              
-              //add uploads to the queue
-              if (config.uploadInSequence) {
-                // For example Persons Api which uses an sri4node as a proxy for its attachments files should be sequentially uploaded
-                for(let file of bodyJson) {
-                  await handleTheFile(file)
-                    .then((suc) => {
-                      debug("handleFile success");
-                    })
-                    .catch((ex) => {
-                      console.log("handlefile failed");
-                      console.log(ex);
-                      failed.push(ex);
-                    });
+                if (config.uploadInSequence) {
+                  // For example Persons Api which uses an sri4node as a proxy for its attachments files should be sequentially uploaded
+                  for(let file of bodyJson) {
+                    await handleTheFile(file)
+                      .then((suc) => {
+                        debug("handleFile success");
+                      })
+                      .catch((ex) => {
+                        sriRequest.logDebug("handlefile failed");
+                        sriRequest.logDebug(ex);
+                        failed.push(ex);
+                      });
+                  }
+                } else {
+                  let uploads = [];
+                  
+                  bodyJson.forEach(file => {
+                    uploads.push(
+                      handleTheFile(file)
+                      .then((suc) => {
+                        debug("handleFile success");
+                      })
+                      .catch((ex) => {
+                        sriRequest.logDebug("handlefile failed");
+                        sriRequest.logDebug(ex);
+                        failed.push(ex);
+                      })
+                    );
+                  });
+                  await Promise.all(uploads);
                 }
               } else {
-                let uploads = [];
-                
->>>>>>> 16f519a0
-                bodyJson.forEach(file => {
-                  uploads.push(
-                    handleTheFile(file)
-                    .then((suc) => {
-                      debug("handleFile success");
-                    })
-                    .catch((ex) => {
-<<<<<<< HEAD
-                      sriRequest.logDebug("handlefile failed");
-                      sriRequest.logDebug(ex);
-                      failed.push(ex);
-                    })
-                  );
-                });
-
-              } else {
-                uploads.push(
-                  handleTheFile(bodyJson)
+                handleTheFile(bodyJson)
                   .then((suc) => {
                     debug("handleFile success");
                   })
@@ -670,25 +663,9 @@
                     sriRequest.logDebug("handlefile failed");
                     sriRequest.logDebug(ex);
                     failed.push(ex);
-                  })
-                );
+                  });
               }
-=======
-                      console.log("handlefile failed");
-                      console.log(ex);
-                      failed.push(ex);
-                    })
-                  );
-  
-                });
-              
-                await Promise.all(uploads);
-              }
-              
->>>>>>> 16f519a0
-
-
-              
+
             // }
             
             ///now that we validated the json body resource requirement, we can finally check security.....
