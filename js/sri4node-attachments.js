--- conflicted
+++ resolved
@@ -839,7 +839,7 @@
             }
 
             checkFileForBodyJson(bodyJson, sriRequest);
-            
+
             const handleTheFile = async function (att) {
               // if (att.file)
               //   await handleFileUpload(att, sriRequest);
@@ -977,19 +977,14 @@
           httpMethods: ['GET'],
           readOnly: true,
           binaryStream: true,
-<<<<<<< HEAD
-          beforeStreamingHandler: async(tx, sriRequest, customMapping) => {
+          beforeStreamingHandler: async (tx, sriRequest, customMapping) => {
             const mimetype = mime.lookup(sriRequest.params.filename);
             if (mimetype && mimetype.startsWith('image/') && !sriRequest.params.filename.toLocaleLowerCase().match(/^thumbnail\./)) {
               ///skip security
             } else {
               await checkSecurity(tx, sriRequest, null, 'read');
             }
-            
-=======
-          beforeStreamingHandler: async (tx, sriRequest, customMapping) => {
-            await checkSecurity(tx, sriRequest, null, 'read');
->>>>>>> 429d0ca2
+
             sriRequest.logDebug(sriRequest.params.filename);
 
             let contentType = 'application/octet-stream';
